#
# Warning to maintainers, any changes to this file that are not specific to the Deployment need to also be duplicated
# in the statefulset.yaml file.
#
{{- if not .Values.storage.enabled }}
{{- if .Values.teleportVersionOverride }}
  {{- $_ := set . "teleportVersion" .Values.teleportVersionOverride }}
{{- else }}
  {{- $_ := set . "teleportVersion" .Chart.Version }}
{{- end }}
apiVersion: apps/v1
kind: Deployment
metadata:
  name: {{ .Release.Name }}
  namespace: {{ .Release.Namespace }}
  labels:
    app: {{ .Release.Name }}
  {{- if .Values.annotations.deployment }}
  annotations:
    {{- toYaml .Values.annotations.deployment | nindent 4 }}
  {{- end }}
spec:
  replicas: {{ .Values.replicaCount }}
  selector:
    matchLabels:
      app: {{ .Release.Name }}
  template:
    metadata:
      annotations:
        # ConfigMap checksum, to recreate the pod on config changes.
        checksum/config: {{ include (print $.Template.BasePath "/config.yaml") . | sha256sum }}
{{- if .Values.annotations.pod }}
  {{- toYaml .Values.annotations.pod | nindent 8 }}
{{- end }}
      labels:
        app: {{ .Release.Name }}
    spec:
      {{- if .Values.affinity }}
      affinity:
        {{- toYaml .Values.affinity | nindent 8 }}
      {{- end }}
      {{- if .Values.tolerations }}
      tolerations:
        {{- toYaml .Values.tolerations | nindent 6 }}
      {{- end }}
{{- if .Values.initContainers }}
      initContainers: {{- toYaml .Values.initContainers | nindent 6 }}
  {{- if .Values.resources }}
        resources:
    {{- toYaml .Values.resources | nindent 10 }}
  {{- end }}
        securityContext:
          allowPrivilegeEscalation: false
          capabilities:
            drop:
            - all
          readOnlyRootFilesystem: true
          runAsNonRoot: true
          runAsUser: 9807
        volumeMounts:
        - mountPath: /etc/teleport
          name: "config"
          readOnly: true
        - mountPath: /etc/teleport-secrets
          name: "auth-token"
          readOnly: true
        - mountPath: /var/lib/teleport
          name: "data"
  {{- if .Values.extraVolumeMounts }}
    {{- toYaml .Values.extraVolumeMounts | nindent 8 }}
  {{- end }}
{{- end }}
      {{- if .Values.nodeSelector }}
      nodeSelector:
        {{- toYaml .Values.nodeSelector | nindent 8 }}
      {{- end }}
      containers:
      - name: "teleport"
        image: "{{ if .Values.enterprise }}{{ .Values.enterpriseImage }}{{ else }}{{ .Values.image }}{{ end }}:{{ .teleportVersion }}"
        args:
        - "--diag-addr=0.0.0.0:3000"
        {{- if .Values.insecureSkipProxyTLSVerify }}
        - "--insecure"
        {{- end }}
        securityContext:
          allowPrivilegeEscalation: false
          capabilities:
            drop:
            - all
          readOnlyRootFilesystem: true
          runAsNonRoot: true
          runAsUser: 9807
        ports:
        - name: diag
          containerPort: 3000
          protocol: TCP
        livenessProbe:
          httpGet:
            path: /healthz
            port: diag
          initialDelaySeconds: 5 # wait 5s for agent to start
          periodSeconds: 5 # poll health every 5s
          failureThreshold: 6 # consider agent unhealthy after 30s (6 * 5s)
        readinessProbe:
          httpGet:
            path: /readyz
            port: diag
          initialDelaySeconds: 5 # wait 5s for agent to register
          periodSeconds: 5 # poll health every 5s
          failureThreshold: 12 # consider agent unhealthy after 60s (12 * 5s)
{{- if .Values.resources }}
        resources:
  {{- toYaml .Values.resources | nindent 10 }}
{{- end }}
        volumeMounts:
        - mountPath: /etc/teleport
          name: "config"
          readOnly: true
        - mountPath: /etc/teleport-secrets
          name: "auth-token"
          readOnly: true
        - mountPath: /var/lib/teleport
          name: "data"
{{- if .Values.extraVolumeMounts }}
  {{- toYaml .Values.extraVolumeMounts | nindent 8 }}
{{- end }}
      volumes:
      - name: "config"
        configMap:
          name: {{ .Release.Name }}
      - name: "auth-token"
        secret:
          secretName: {{ .Values.secretName }}
      - name: "data"
        emptyDir: {}
{{- if .Values.extraVolumes }}
  {{- toYaml .Values.extraVolumes | nindent 6 }}
{{- end }}
<<<<<<< HEAD
      serviceAccountName: {{ .Values.serviceAccountName }}
{{- end }}
=======
      serviceAccountName: {{ .Values.serviceAccountName | default .Release.Name }}
>>>>>>> b5036612
<|MERGE_RESOLUTION|>--- conflicted
+++ resolved
@@ -136,9 +136,5 @@
 {{- if .Values.extraVolumes }}
   {{- toYaml .Values.extraVolumes | nindent 6 }}
 {{- end }}
-<<<<<<< HEAD
-      serviceAccountName: {{ .Values.serviceAccountName }}
-{{- end }}
-=======
       serviceAccountName: {{ .Values.serviceAccountName | default .Release.Name }}
->>>>>>> b5036612
+{{- end }}